--- conflicted
+++ resolved
@@ -29,17 +29,12 @@
 
 import copy
 import os
-<<<<<<< HEAD
-from sys import path as PYTHONPATH
-=======
+from sys import path as PYTHONPATH, stderr
+
+from natsort import natsorted
 from pies import *
-from sys import path as PYTHONPATH, stderr
->>>>>>> aa4af7eb
-
-from pies import *
 
 from . import settings
-from natsort import natsorted
 
 
 class Sections(object):
