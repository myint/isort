--- conflicted
+++ resolved
@@ -368,7 +368,6 @@
                                                             "from . import lib7\n")
 
 
-<<<<<<< HEAD
 def test_quotes_in_file():
     """
         Ensure imports within triple quotes don't get imported.
@@ -381,7 +380,8 @@
                   'okay?\n'
                   '"""\n')
     assert SortImports(file_contents=test_input).output == test_input
-=======
+
+
 def test_check_newline_in_imports(capsys):
     """
         Ensure tests works correctly when new lines are in imports.
@@ -394,5 +394,4 @@
     SortImports(file_contents=test_input, multi_line_output=WrapModes.VERTICAL_HANGING_INDENT, line_length=20,
                 check=True)
     out, err = capsys.readouterr()
-    assert 'SUCCESS' in out
->>>>>>> 326eaa19
+    assert 'SUCCESS' in out